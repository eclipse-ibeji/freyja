# Project Freyja

<a href="https://github.com/eclipse-ibeji/freyja/actions/workflows/rust-ci.yml"><img alt="build: N/A" src="https://img.shields.io/github/actions/workflow/status/eclipse-ibeji/freyja/rust-ci.yml"></a>
<a href="https://github.com/eclipse-ibeji/freyja/issues"><img alt="issues: N/A" src="https://img.shields.io/github/issues/eclipse-ibeji/freyja"></a>
<img src="https://img.shields.io/badge/status-maintained-green.svg" alt="status: maintained">
<a href="https://github.com/eclipse-ibeji/freyja/blob/main/LICENSE"><img alt="license: MIT" src="https://img.shields.io/github/license/eclipse-ibeji/freyja"></a>

- [Introduction](#introduction)
- [Getting Started](#getting-started)
  - [Prerequisites](#prerequisites)
  - [Build](#build)
  - [Run](#run)
- [Why "Freyja"?](#why-freyja)
- [Trademarks](#trademarks)

## Introduction

Project Freyja is an ESDV application which enables synchronization between the digital twin state on the vehicle (the "instance digital twin") and the digital twin state in the cloud (the "canonical digital twin").

For more information on Freyja's design and how it works, see [the design document](docs/design/README.md).

## Getting Started

### Prerequisites

This guide uses `apt` as the package manager in the examples. You may need to substitute your own package manager in place of `apt` when going through these steps.

1. Install git and rust:

```shell
sudo apt update
sudo apt install -y git snapd
sudo snap install rustup --classic
```

The rust toolchain version is managed by the `rust-toolchain.toml` file, so once you install `rustup` there is no need to manually install a toolchain or set a default.

1. Clone this repository with `git clone`

### Build

<<<<<<< HEAD
Freyja supports the use of custom library implementations for many of the interfaces with external components. For each of these interfaces, an implementation is chosen to statically link at compilation time. This is accomplished through a procedural macro which generates use statements based on environment variables. In order to build, Freyja requires the following environment variables to be set:
=======
Freyja supports the use of custom library implementations for many of the interfaces with external components. To accomplish this, there is a code generation step that is a required prerequisite for the build.
>>>>>>> e3648ea4

#### Pre-Build

1. Set up your environment. The instructions below are the recommended way to do this, but any other method of setting environment variables will also work if you prefer not to edit your personal Cargo config file(s).
    1. Copy the template file from `<repo-root>/depgen/res/config.template.toml` to your personal Cargo config at `$CARGO_HOME/cargo.toml` (defaults to `$HOME/.cargo/cargo.toml` on Linux if `$CARGO_HOME` is not set). If you don't already have a Cargo config file you can copy the entire contents of the template; otherwise copy the contents of the `[env]` section into your own config file's `[env]` table. Note that this environment config will only be applied when using Cargo to run the application.
    1. Modify the values to configure the dependencies you want to use. By default, the template specifies the in-memory mocks. For more information on how to author your own dependencies and configure your environment to use them, see [the documentation on using external libraries](docs/external-libs.md).
1. Starting from the repo root, build and run the dependency generator application:

```shell
pushd depgen
cargo run
popd
```

This step only needs to be executed again if the environment variables in your Cargo config change to use different dependencies.

#### Build

Once the pre-build steps are completed, you can build the Freyja application with Cargo:

```shell
cargo build
```

### Run

You can run the Freyja application using Cargo:

```shell
cargo run --bin dts
```

Note that the dependencies chosen during the pre-build steps may require other applications to be started as well. In general, everything other than the in-memory libraries will require some kind of external endpoint to be set up.

<!--alex disable he-she her-him brothers-sisters-->
## Why "Freyja"?

The project takes it name from the Old Norse goddess Freyja. This name was chosen because she is a twin (her brother's name is Freyr) and is associated with *seiðr*, which is magic for seeing and influencing the future. She is also commonly associated with fertility and gold, and rules over the heavenly field of Fólkvangr. She has a necklace called Brísingamen, a cloak of falcon feathers, a boar named Hildisvíni, and rides a chariot pulled by two cats.
<!--alex enable he-she her-him brothers-sisters-->

## Trademarks

This project may contain trademarks or logos for projects, products, or services. Authorized use of Microsoft
trademarks or logos is subject to and must follow
[Microsoft's Trademark & Brand Guidelines](https://www.microsoft.com/en-us/legal/intellectualproperty/trademarks/usage/general).
Use of Microsoft trademarks or logos in modified versions of this project must not cause confusion or imply Microsoft sponsorship.
Any use of third-party trademarks or logos are subject to those third-party's policies.<|MERGE_RESOLUTION|>--- conflicted
+++ resolved
@@ -39,11 +39,7 @@
 
 ### Build
 
-<<<<<<< HEAD
-Freyja supports the use of custom library implementations for many of the interfaces with external components. For each of these interfaces, an implementation is chosen to statically link at compilation time. This is accomplished through a procedural macro which generates use statements based on environment variables. In order to build, Freyja requires the following environment variables to be set:
-=======
 Freyja supports the use of custom library implementations for many of the interfaces with external components. To accomplish this, there is a code generation step that is a required prerequisite for the build.
->>>>>>> e3648ea4
 
 #### Pre-Build
 
