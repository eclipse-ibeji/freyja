--- conflicted
+++ resolved
@@ -22,7 +22,6 @@
 tokio = { workspace = true }
 
 [dev-dependencies]
-<<<<<<< HEAD
 # Dependencies for testing
 mockall = { workspace = true }
 
@@ -31,7 +30,4 @@
 in-memory-mock-digital-twin-adapter = { path = "../digital_twin_adapters/in_memory_mock_digital_twin_adapter" }
 in-memory-mock-mapping-client = { path = "../mapping_clients/in_memory_mock_mapping_client" }
 mock-digital-twin-adapter = { path = "../digital_twin_adapters/mock_digital_twin_adapter" }
-mock-mapping-service-client = { path = "../mapping_clients/mock_mapping_service_client" }
-=======
-mockall = { workspace = true }
->>>>>>> b38d4e47
+mock-mapping-service-client = { path = "../mapping_clients/mock_mapping_service_client" }