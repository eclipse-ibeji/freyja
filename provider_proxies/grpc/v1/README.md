--- conflicted
+++ resolved
@@ -1,10 +1,6 @@
 # gRPC Provider Proxy
 
-<<<<<<< HEAD
-The gRPC Provider Proxy interfaces with providers which support gRPC. It acts as a consumer for digital twin providers. This proxy supports the `Get` and `Subscribe` operations as defined for the [Ibeji mixed sample](https://github.com/eclipse-ibeji/ibeji/tree/main/samples/mixed). To use this proxy with other providers, those providers will need to support the same API(s) as the provider in that sample.
-=======
-The GRPC Provider Proxy interfaces with providers which support GRPC. It acts as a consumer for digital twin providers. This proxy supports the `Get` and `Subscribe` operations as defined for the [Ibeji mixed sample](https://github.com/eclipse-ibeji/ibeji/tree/main/samples/mixed). To use this proxy with other providers, those providers will need to support the same API(s) as the provider in that sample (see [Integrating with this Proxy](#integrating-with-this-proxy) for more information).
->>>>>>> e82b561f
+The gRPC Provider Proxy interfaces with providers which support gRPC. It acts as a consumer for digital twin providers. This proxy supports the `Get` and `Subscribe` operations as defined for the [Ibeji mixed sample](https://github.com/eclipse-ibeji/ibeji/tree/main/samples/mixed). To use this proxy with other providers, those providers will need to support the same API(s) as the provider in that sample (see [Integrating with this Proxy](#integrating-with-this-proxy) for more information).
 
 ## Configuration
 
